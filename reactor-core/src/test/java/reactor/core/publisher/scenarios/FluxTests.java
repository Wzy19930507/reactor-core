/*
 * Copyright (c) 2011-2017 Pivotal Software Inc, All Rights Reserved.
 *
 * Licensed under the Apache License, Version 2.0 (the "License");
 * you may not use this file except in compliance with the License.
 * You may obtain a copy of the License at
 *
 *       https://www.apache.org/licenses/LICENSE-2.0
 *
 * Unless required by applicable law or agreed to in writing, software
 * distributed under the License is distributed on an "AS IS" BASIS,
 * WITHOUT WARRANTIES OR CONDITIONS OF ANY KIND, either express or implied.
 * See the License for the specific language governing permissions and
 * limitations under the License.
 */

package reactor.core.publisher.scenarios;

import java.io.IOException;
import java.time.Duration;
import java.time.Instant;
import java.util.ArrayList;
import java.util.Arrays;
import java.util.Collections;
import java.util.Comparator;
import java.util.IdentityHashMap;
import java.util.List;
import java.util.Map;
import java.util.Set;
import java.util.Timer;
import java.util.concurrent.Callable;
import java.util.concurrent.ConcurrentHashMap;
import java.util.concurrent.CountDownLatch;
import java.util.concurrent.Phaser;
import java.util.concurrent.Semaphore;
import java.util.concurrent.ThreadLocalRandom;
import java.util.concurrent.TimeUnit;
import java.util.concurrent.TimeoutException;
import java.util.concurrent.atomic.AtomicBoolean;
import java.util.concurrent.atomic.AtomicInteger;
import java.util.concurrent.atomic.AtomicReference;
import java.util.concurrent.locks.LockSupport;
import java.util.function.Consumer;
import java.util.function.Function;
import java.util.logging.Level;
import java.util.stream.Collectors;
import java.util.stream.IntStream;

<<<<<<< HEAD
import org.hamcrest.Matcher;
=======
import org.assertj.core.api.Assertions;
>>>>>>> be4c8e1c
import org.junit.jupiter.api.Disabled;
import org.junit.jupiter.api.Test;
import org.junit.jupiter.api.Timeout;
import org.junit.jupiter.api.extension.RegisterExtension;
import org.reactivestreams.Publisher;
import org.reactivestreams.Subscription;

import reactor.core.CoreSubscriber;
import reactor.core.Disposable;
import reactor.core.Exceptions;
import reactor.core.Fuseable;
import reactor.core.Scannable;
import reactor.core.publisher.Flux;
import reactor.core.publisher.Hooks;
import reactor.core.publisher.Mono;
import reactor.core.publisher.Operators;
import reactor.core.publisher.Signal;
import reactor.core.publisher.Sinks;
import reactor.core.scheduler.Scheduler;
import reactor.core.scheduler.Schedulers;
import reactor.test.AutoDisposingExtension;
import reactor.test.LoggerUtils;
import reactor.test.StepVerifier;
import reactor.test.subscriber.AssertSubscriber;
import reactor.test.util.TestLogger;
import reactor.util.Logger;
import reactor.util.Loggers;
import reactor.util.concurrent.Queues;
import reactor.util.function.Tuple2;
import reactor.util.function.Tuples;

import static org.assertj.core.api.Assertions.assertThat;
import static org.assertj.core.api.Assertions.assertThatExceptionOfType;
import static org.assertj.core.api.Assertions.fail;
<<<<<<< HEAD
import static org.hamcrest.CoreMatchers.equalTo;
import static org.hamcrest.CoreMatchers.is;
import static org.hamcrest.MatcherAssert.assertThat;
import static org.hamcrest.number.OrderingComparison.lessThan;
import static reactor.core.publisher.Sinks.EmitFailureHandler.FAIL_FAST;
=======
>>>>>>> be4c8e1c

public class FluxTests extends AbstractReactorTest {

	static final Logger LOG = Loggers.getLogger(FluxTests.class);

	static final String2Integer STRING_2_INTEGER = new String2Integer();

	@RegisterExtension
	AutoDisposingExtension afterTest = new AutoDisposingExtension();

	@Test
	public void discardLocalMultipleFilters() {
		AtomicInteger discardNumberCount = new AtomicInteger();
		AtomicInteger discardStringCount = new AtomicInteger();

		StepVerifier.create(Flux.range(1, 12)
		                        .hide() //hide both avoid the fuseable AND tryOnNext usage
		                        .filter(i -> i % 2 == 0)
		                        .map(String::valueOf)
		                        .filter(s -> s.length() < 2)
		                        .doOnDiscard(Number.class, i -> discardNumberCount.incrementAndGet())
		                        .doOnDiscard(String.class, i -> discardStringCount.incrementAndGet())
		)
		            .expectNext("2", "4", "6", "8")
		            .expectComplete()
		            .verify();

		assertThat(discardNumberCount).hasValue(6); //1 3 5 7 9 11
		assertThat(discardStringCount).hasValue(2); //10 12
	}

	@Test
	public void discardLocalOrder() {
		List<String> discardOrder = Collections.synchronizedList(new ArrayList<>(2));

		StepVerifier.create(Flux.range(1, 2)
		                        .hide() //hide both avoid the fuseable AND tryOnNext usage
		                        .filter(i -> i % 2 == 0)
		                        .doOnDiscard(Number.class, i -> discardOrder.add("FIRST"))
		                        .doOnDiscard(Integer.class, i -> discardOrder.add("SECOND"))
		)
		            .expectNext(2)
		            .expectComplete()
		            .verify();

		assertThat(discardOrder).containsExactly("FIRST", "SECOND");
	}

	@Test
	public void delayErrorConcatMapVsFlatMap() {
		Function<Integer, Flux<String>> mapFunction = i -> {
			char c = (char) ('A' + i);
			return Flux.range(1, i + 1)
			           .doOnNext(v -> {
			           	if (i == 3 && v == 3) {
			           		throw new IllegalStateException("boom " + c + v);
			            }
			           })
			    .map(v -> "" + c + "" + v);
		};

		Flux<Integer> source = Flux.range(0, 5);

		Flux<String> concatMap = source.concatMapDelayError(mapFunction)
		                               .materialize()
				                       .map(Object::toString);
		Flux<String> flatMap = source.flatMapDelayError(mapFunction, 2, 32)
		                               .materialize()
				                       .map(Object::toString);

		List<String> signalsConcat = concatMap.collectList().block();
		List<String> signalsFlat = flatMap.collectList().block();

		assertThat(signalsConcat)
		          .containsExactlyElementsOf(signalsFlat);
	}

	@Test
	public void delayErrorConcatMapVsFlatMapTwoErrors() {
		Function<Integer, Flux<String>> mapFunction = i -> {
			char c = (char) ('A' + i);
			return Flux.range(1, i + 1)
			           .doOnNext(v -> {
			           	if ((i == 3 || i == 2) && v == 2) {
			           		throw new IllegalStateException("boom " + c + v);
			            }
			           })
			    .map(v -> "" + c + "" + v);
		};

		List<Throwable> concatSuppressed = new ArrayList<>();
		List<Throwable> flatSuppressed = new ArrayList<>();

		Flux<Integer> source = Flux.range(0, 5);

		Flux<String> concatMap = source.concatMapDelayError(mapFunction)
		                               .doOnError(t -> concatSuppressed.addAll(
		                               		Arrays.asList(t.getSuppressed())))
		                               .materialize()
		                               .map(Object::toString);
		Flux<String> flatMap = source.flatMapDelayError(mapFunction, 2, 32)
		                             .doOnError(t -> flatSuppressed.addAll(
		                             		Arrays.asList(t.getSuppressed())))
		                             .materialize()
		                             .map(Object::toString);

		List<String> signalsConcat = concatMap.collectList().block();
		List<String> signalsFlat = flatMap.collectList().block();

		assertThat(signalsConcat)
		          .containsExactlyElementsOf(signalsFlat);

		List<String> flatSuppressedMessages = flatSuppressed
				.stream()
				.map(Throwable::getMessage)
				.collect(Collectors.toList());
		assertThat(concatSuppressed)
		          .extracting(Throwable::getMessage)
		          .containsExactlyElementsOf(flatSuppressedMessages);
	}

	@Test
	public void testDoOnEachSignal() {
		List<Signal<Integer>> signals = new ArrayList<>(4);
		List<Integer> values = new ArrayList<>(2);
		Flux<Integer> flux = Flux.just(1, 2)
		                         .doOnEach(signals::add)
		                         .doOnEach(s -> {
		                         	if (s.isOnNext())
		                         		values.add(s.get());
		                         });
		StepVerifier.create(flux)
		            .expectSubscription()
		            .expectNext(1, 2)
		            .expectComplete()
		            .verify();

		assertThat(signals).hasSize(3);
		assertThat(signals.get(0).get()).withFailMessage("onNext signal are not reused"). isEqualTo(2);
		assertThat(signals.get(1).get()).withFailMessage("onNext signal isn't last value").isEqualTo(2);
		assertThat(signals.get(2).isOnComplete()).as("last signal isOnComplete()?").isTrue();
		assertThat(values.get(0)).as("1st onNext value").isEqualTo(1);
		assertThat(values.get(1)).as("2nd onNext value").isEqualTo(2);
	}

	@Test
	public void testDoOnEachSignalSingleNextInstance() {
		Set<Signal<Integer>> signals = Collections.newSetFromMap(
				new IdentityHashMap<>(2));
		Flux<Integer> flux = Flux.range(1, 1_000)
		                         .doOnEach(signals::add);
		StepVerifier.create(flux)
		            .expectSubscription()
		            .expectNextCount(997)
		            .expectNext(998, 999, 1_000)
		            .expectComplete()
		            .verify();

		assertThat(signals).hasSize(2);

		int nextValue = 0;
		boolean foundComplete = false;
		boolean foundOther = false;
		for (Signal<Integer> signal : signals) {
			if (signal.isOnComplete()) foundComplete = true;
			else if (signal.isOnNext()) nextValue = signal.get();
			else foundOther = true;
		}

		assertThat(nextValue).isEqualTo(1000);
		assertThat(foundComplete).as("foundComplete").isTrue();
		assertThat(foundOther).as("foundOther").isFalse();
	}

	@Test
	public void testDoOnEachSignalWithError() {
		List<Signal<Integer>> signals = new ArrayList<>(4);
		Flux<Integer> flux = Flux.<Integer>error(new IllegalArgumentException("foo"))
		                         .doOnEach(signals::add);
		StepVerifier.create(flux)
		            .expectSubscription()
		            .expectErrorMessage("foo")
		            .verify();

		assertThat(signals).hasSize(1);
		assertThat(signals.get(0).isOnError()).as("first signal isOnError?").isTrue();
		assertThat(signals.get(0).getThrowable()).as("first signal throwable").hasMessage("foo");
	}

	@Test
	public void testDoOnEachSignalNullConsumer() {
		assertThatExceptionOfType(NullPointerException.class).isThrownBy(() -> {
			Flux.just(1).doOnEach(null);
		});
	}

	@Test
	public void testDoOnEachSignalToSubscriber() {
		AssertSubscriber<Integer> peekSubscriber = AssertSubscriber.create();
		Flux<Integer> flux = Flux.just(1, 2)
		                         .doOnEach(s -> s.accept(peekSubscriber));
		StepVerifier.create(flux)
		            .expectSubscription()
		            .expectNext(1, 2)
		            .expectComplete()
		            .verify();

		peekSubscriber.assertNotSubscribed();
		peekSubscriber.assertValues(1, 2);
		peekSubscriber.assertComplete();
	}

	@Test
	public void testThenPublisherVoid() throws InterruptedException {
		Mono<Void> testVoidPublisher = Flux
				.just("A", "B")
				.thenEmpty(Mono.fromRunnable(() -> { }));

		AssertSubscriber<Void> ts = AssertSubscriber.create();
		testVoidPublisher.subscribe(ts);

		ts.assertValueCount(0);
		ts.assertComplete();
	}

	@Test
	public void testComposeFromSingleValue() throws InterruptedException {
		Flux<String> stream = Flux.just("Hello World!");
		Flux<String> s = stream.map(s1 -> "Goodbye then!");

		assertThat(await(s)).isEqualTo("Goodbye then!");
	}

	@Test
	public void testComposeFromMultipleValues() throws InterruptedException {
		Flux<String> stream = Flux.just("1", "2", "3", "4", "5");
		Flux<Integer> s = stream.map(STRING_2_INTEGER)
		                           .map(new Function<Integer, Integer>() {
			                          int sum = 0;

			                          @Override
			                          public Integer apply(Integer i) {
				                          sum += i;
				                          return sum;
			                          }
		                          });
		assertThat(await(5, s)).isEqualTo(15);
	}

	@Test
<<<<<<< HEAD
=======
	public void simpleReactiveSubscriber() throws InterruptedException {
		EmitterProcessor<String> str = EmitterProcessor.create();

		str.publishOn(asyncGroup)
		   .subscribe(new FooSubscriber());

		str.onNext("Goodbye World!");
		str.onNext("Goodbye World!");
		str.onComplete();
	}

	@Test
>>>>>>> be4c8e1c
	public void testComposeFromMultipleFilteredValues() throws InterruptedException {
		Flux<String> stream = Flux.just("1", "2", "3", "4", "5");
		Flux<Integer> s = stream.map(STRING_2_INTEGER)
		                           .filter(i -> i % 2 == 0);

		assertThat(await(2, s)).isEqualTo(4);
	}

	@Test
	public void testComposedErrorHandlingWithMultipleValues() throws InterruptedException {
		Flux<String> stream = Flux.just("1", "2", "3", "4", "5");

		final AtomicBoolean exception = new AtomicBoolean(false);
		Flux<Integer> s = stream.map(STRING_2_INTEGER)
		                           .map(new Function<Integer, Integer>() {
			                          int sum = 0;

			                          @Override
			                          public Integer apply(Integer i) {
				                          if (i >= 5) {
					                          throw new IllegalArgumentException("expected");
				                          }
				                          sum += i;
				                          return sum;
			                          }
		                          })
		                           .doOnError(IllegalArgumentException.class, e -> exception.set(true));

		assertThat(await(5, s)).isEqualTo(10);
		assertThat(exception).as("error triggered").isTrue();
	}

	@Test
	public void testReduce() throws InterruptedException {
		Flux<String> stream = Flux.just("1", "2", "3", "4", "5");
		Mono<Integer> s = stream.map(STRING_2_INTEGER)
		                          .reduce(1, (acc, next) -> acc * next);
		assertThat(await(1, s)).isEqualTo(120);
	}

	@Test
	public void testMerge() throws InterruptedException {
		Flux<String> stream1 = Flux.just("1", "2");
		Flux<String> stream2 = Flux.just("3", "4", "5");
		Mono<Integer> s = Flux.merge(stream1, stream2)
		                         //.publishOn(env)
		                         .log("merge")
		                         .map(STRING_2_INTEGER)
		                         .reduce(1, (acc, next) -> acc * next);
		assertThat(await(1, s)).isEqualTo(120);
	}

	@Test
	public void testStreamBatchesResults() {
		Flux<String> stream = Flux.just("1", "2", "3", "4", "5");
		Mono<List<Integer>> s = stream.map(STRING_2_INTEGER)
		                                .collectList();

		final AtomicInteger batchCount = new AtomicInteger();
		final AtomicInteger count = new AtomicInteger();
		s.subscribe(is -> {
			batchCount.incrementAndGet();
			for (int i : is) {
				count.addAndGet(i);
			}
		});

		assertThat(batchCount).hasValue(1);
		assertThat(count).hasValue(15);
	}

	@Test
	public void testHandlersErrorsDownstream() throws InterruptedException {
		Flux<String> stream = Flux.just("1", "2", "a", "4", "5");
		final CountDownLatch latch = new CountDownLatch(1);
		Flux<Integer> s = stream.map(STRING_2_INTEGER)
		                           .map(new Function<Integer, Integer>() {
			                          int sum = 0;

			                          @Override
			                          public Integer apply(Integer i) {
				                          if (i >= 5) {
					                          throw new IllegalArgumentException();
				                          }
				                          sum += i;
				                          return sum;
			                          }
		                          })
		                           .doOnError(NumberFormatException.class, new Consumer<NumberFormatException>() {
			                          @Override
			                          public void accept(NumberFormatException e) {
				                          latch.countDown();
			                          }
		                          });

		assertThat(await(2, s)).isEqualTo(3);
		assertThat(latch.getCount()).as("error handler latch count").isEqualTo(0L);
	}

	@Test
	public void promiseAcceptCountCannotExceedOne() {
		Sinks.One<Object> deferred = Sinks.one();
		deferred.emitValue("alpha", FAIL_FAST);
		try {
			deferred.emitValue("bravo", FAIL_FAST);
		}
		catch (Exception e) {
			if(!Exceptions.isCancel(e)) {
				throw e;
			}
		}
		assertThat(deferred.asMono().block()).isEqualTo("alpha");
	}

	@Test
	public void promiseErrorCountCannotExceedOne() {
		Sinks.One<Object> deferred = Sinks.one();
		Throwable error = new IOException("foo");

		StepVerifier.create(deferred.asMono())
		            .then(() -> {
			            deferred.emitError(error, FAIL_FAST);
			            deferred.emitValue(error, FAIL_FAST);
		            })
		            .expectErrorMessage("foo")
		            .verifyThenAssertThat()
		            .hasDroppedExactly(error);

		assertThat(Scannable.from(deferred).scan(Scannable.Attr.ERROR)).isSameAs(error);
	}

	@Test
	public void promiseAcceptCountAndErrorCountCannotExceedOneInTotal() {
		Sinks.One<Object> deferred = Sinks.one();
		Throwable error = new IOException("foo");

		StepVerifier.create(deferred.asMono())
		            .then(() -> {
			            deferred.emitError(error, FAIL_FAST);
			            deferred.emitValue("alpha", FAIL_FAST);
		            })
		            .expectErrorMessage("foo")
		            .verifyThenAssertThat()
		            .hasDroppedExactly("alpha");

		assertThat(Scannable.from(deferred).scan(Scannable.Attr.ERROR)).isSameAs(error);
	}

	private <T> T await(Flux<T> s) throws InterruptedException {
		return await(1, s);
	}

	private <T> T await(int count, final Publisher<T> s) {
		final CountDownLatch latch = new CountDownLatch(count);
		final AtomicReference<T> ref = new AtomicReference<>();
		Flux.from(s).subscribe(t -> {
			ref.set(t);
			latch.countDown();
		}, t -> {
			t.printStackTrace();
			latch.countDown();
		});

		long startTime = System.currentTimeMillis();
		T result = null;
		try {
			latch.await(10, TimeUnit.SECONDS);
			result = ref.get();
		}
		catch (Exception e) {
			e.printStackTrace();
		}
		long duration = System.currentTimeMillis() - startTime;

		assertThat(duration).isLessThan(2000L);
		return result;
	}

	static class String2Integer implements Function<String, Integer> {

		@Override
		public Integer apply(String s) {
			return Integer.parseInt(s);
		}
	}

	@Test
	public void analyticsTest() throws Exception {
		Sinks.Many<Integer> source = Sinks.many().replay().all();

		long avgTime = 50l;

		Mono<Long> result = source
				.asFlux()
				.log("delay")
				.publishOn(asyncGroup)
		                          .delayElements(Duration.ofMillis(avgTime))

		                          .elapsed()
		                          .skip(1)
		                          .groupBy(w -> w.getT1())
								  .flatMap(w -> w.count().map(c -> Tuples.of(w.key(), c)))
		                          .log("elapsed")
		                          .collectSortedList(Comparator.comparing(Tuple2::getT1))
		                          .flatMapMany(Flux::fromIterable)
		                          .reduce(-1L, (acc, next) -> acc > 0l ? ((next.getT1() + acc) / 2) : next.getT1())
		                          .log("reduced-elapsed")
		                          .cache();

		source.asFlux()
			  .subscribe();

		for (int j = 0; j < 10; j++) {
			source.emitNext(1, FAIL_FAST);
		}
		source.emitComplete(FAIL_FAST);

		assertThat(result.block(Duration.ofSeconds(5))).isGreaterThanOrEqualTo((long)(avgTime * 0.6));
	}

	@Test
	public void parallelTests() throws InterruptedException {
		parallelMapManyTest("sync", 1_000_000);
		parallelMapManyTest("shared", 1_000_000);
		parallelTest("sync", 1_000_000);
		parallelTest("shared", 1_000_000);
		parallelTest("partitioned", 1_000_000);
		parallelMapManyTest("partitioned", 1_000_000);
		parallelBufferedTimeoutTest(1_000_000);
	}

	private void parallelBufferedTimeoutTest(int iterations) throws InterruptedException {

		System.out.println("Buffered Stream: " + iterations);

		final CountDownLatch latch = new CountDownLatch(iterations);

		Sinks.Many<String> deferred = Sinks.many().multicast().onBackpressureBuffer();
		deferred.asFlux()
				.publishOn(asyncGroup)
		        .parallel(8)
		        .groups()
		        .subscribe(stream -> stream.publishOn(asyncGroup)
		                                 .bufferTimeout(1000 / 8, Duration.ofSeconds(1))
		                                 .subscribe(batch -> {
			                                 for (int j = 0; j < batch.size(); j++) {
                                                latch.countDown();
                                            }
		                                 }));

		String[] data = new String[iterations];
		for (int i = 0; i < iterations; i++) {
			data[i] = Integer.toString(i);
		}

		long start = System.currentTimeMillis();

		for (String i : data) {
			long busyLoops = 0;
			while (deferred.tryEmitNext(i).isFailure()) {
				busyLoops++;
				if (busyLoops % 5000 == 0 && System.currentTimeMillis() - start >= 10_0000) {
					throw new RuntimeException("Busy loop timed out");
				}
			}
		}
		if (!latch.await(10, TimeUnit.SECONDS)) {
			throw new RuntimeException(latch.getCount()+ " ");
		}

		long stop = System.currentTimeMillis() - start;
		stop = stop > 0 ? stop : 1;

		System.out.println("Time spent: " + stop + "ms");
		System.out.println("ev/ms: " + iterations / stop);
		System.out.println("ev/s: " + iterations / stop * 1000);
		System.out.println();
		assertThat(latch.getCount()).isEqualTo(0);
	}

	private void parallelTest(String dispatcher, int iterations) throws InterruptedException {

		System.out.println("Dispatcher: " + dispatcher);
		System.out.println("..........:  " + iterations);

		int[] data;
		CountDownLatch latch = new CountDownLatch(iterations);
		Sinks.Many<Integer> deferred;
		switch (dispatcher) {
			case "partitioned":
				deferred = Sinks.many().multicast().onBackpressureBuffer();
				deferred.asFlux()
						.publishOn(asyncGroup)
				        .parallel(2)
				        .groups()
				        .subscribe(stream -> stream.publishOn(asyncGroup)
				                                                    .map(i -> i)
				                                                    .scan(1, (acc, next) -> acc + next)
				                                                    .subscribe(i -> latch.countDown()));

				break;

			default:
				deferred = Sinks.many().multicast().onBackpressureBuffer();
				deferred.asFlux()
						.publishOn(asyncGroup)
				        .map(i -> i)
				        .scan(1, (acc, next) -> acc + next)
				        .subscribe(i -> latch.countDown());
		}

		data = new int[iterations];
		for (int i = 0; i < iterations; i++) {
			data[i] = i;
		}

		long start = System.currentTimeMillis();
		for (int i : data) {
			long busyLoops = 0;
			while (deferred.tryEmitNext(i).isFailure()) {
				busyLoops++;
				if (busyLoops % 5000 == 0 && System.currentTimeMillis() - start >= 10_0000) {
					throw new RuntimeException("Busy loop timed out");
				}
			}
		}

		if (!latch.await(15, TimeUnit.SECONDS)) {
			throw new RuntimeException("Count:" + (iterations - latch.getCount()) + " ");
		}

		long stop = System.currentTimeMillis() - start;
		stop = stop > 0 ? stop : 1;

		System.out.println("Time spent: " + stop + "ms");
		System.out.println("ev/ms: " + iterations / stop);
		System.out.println("ev/s: " + iterations / stop * 1000);
		System.out.println();
		assertThat(latch.getCount()).isEqualTo(0);

	}

	private void parallelMapManyTest(String dispatcher, int iterations) throws InterruptedException {

		System.out.println("MM Dispatcher: " + dispatcher);
		System.out.println("..........:  " + iterations);

		int[] data;
		CountDownLatch latch = new CountDownLatch(iterations);
		Sinks.Many<Integer> mapManydeferred;
		switch (dispatcher) {
			case "partitioned":
				mapManydeferred = Sinks.many().multicast().onBackpressureBuffer();
				mapManydeferred.asFlux()
							   .parallel(4)
				               .groups()
				               .subscribe(substream -> substream.publishOn(asyncGroup)
				                                              .subscribe(i -> latch.countDown()));
				break;
			default:
				mapManydeferred = Sinks.many().multicast().onBackpressureBuffer();
				("sync".equals(dispatcher) ? mapManydeferred.asFlux() : mapManydeferred.asFlux().publishOn(asyncGroup))
				               .flatMap(Flux::just)
				               .subscribe(i -> latch.countDown());
		}
		data = new int[iterations];
		for (int i = 0; i < iterations; i++) {
			data[i] = i;
		}

		long start = System.currentTimeMillis();

		for (int i : data) {
			long busyLoops = 0;
			while (mapManydeferred.tryEmitNext(i).isFailure()) {
				busyLoops++;
				if (busyLoops % 5000 == 0 && System.currentTimeMillis() - start >= 10_0000) {
					throw new RuntimeException("Busy loop timed out");
				}
			}
		}

		if (!latch.await(20, TimeUnit.SECONDS)) {
			throw new RuntimeException(latch.getCount()+"");
		}
		else {
			System.out.println(latch.getCount());
		}
		assertThat(latch.getCount()).isEqualTo(0);

		long stop = System.currentTimeMillis() - start;
		stop = stop > 0 ? stop : 1;

		System.out.println("MM Dispatcher: " + dispatcher);
		System.out.println("Time spent: " + stop + "ms");
		System.out.println("ev/ms: " + iterations / stop);
		System.out.println("ev/s: " + iterations / stop * 1000);
		System.out.println();
	}

	/**
	 * See https://github.com/reactor/reactor/issues/451
     * @throws Exception for convenience
	 */
	@Test
	public void partitionByHashCodeShouldNeverCreateMoreStreamsThanSpecified() throws Exception {
		Flux<Integer> stream = Flux.range(-10, 20)
		                                 .map(Integer::intValue);

		assertThat(stream.parallel(2)
		                 .groups()
		                 .count()
		                 .block()).isEqualTo(2);
	}

	/**
	 * original from @oiavorskyl https://github.com/eventBus/eventBus/issues/358
	 * @throws Exception for convenience
	 */
	//@Test
	public void shouldNotFlushStreamOnTimeoutPrematurelyAndShouldDoItConsistently() throws Exception {
		for (int i = 0; i < 100; i++) {
			shouldNotFlushStreamOnTimeoutPrematurely();
		}
	}

	/**
	 * original from @oiavorskyl https://github.com/eventBus/eventBus/issues/358
     * @throws Exception for convenience
	 */
	@Test
	public void shouldNotFlushStreamOnTimeoutPrematurely() throws Exception {
		final int NUM_MESSAGES = 100000;
		final int BATCH_SIZE = 1000;
		final int TIMEOUT = 100;
		final int PARALLEL_STREAMS = 2;

		/**
		 * Relative tolerance, default to 90% of the batches, in an operative environment, random factors can impact
		 * the fluxion latency, e.g. GC pause if system is under pressure.
		 */
		final double TOLERANCE = 0.9;

		Sinks.Many<Integer> batchingStreamDef = Sinks.many().multicast().onBackpressureBuffer();

		List<Integer> testDataset = createTestDataset(NUM_MESSAGES);

		final CountDownLatch latch = new CountDownLatch(NUM_MESSAGES);
		Map<Integer, Integer> batchesDistribution = new ConcurrentHashMap<>();
		batchingStreamDef.asFlux()
						 .publishOn(asyncGroup)
		                 .parallel(PARALLEL_STREAMS)
		                 .groups()
		                 .subscribe(substream -> substream.hide().publishOn(asyncGroup)
		                                                .bufferTimeout(BATCH_SIZE, Duration.ofMillis(TIMEOUT))
		                                                .subscribe(items -> {
			                                                batchesDistribution.compute(items.size(),
					                                                (key, value) -> value == null ? 1 : value + 1);
			                                                items.forEach(item -> latch.countDown());
		                                                }));

		final long start = System.currentTimeMillis();
		testDataset.forEach(data -> {
			long busyLoops = 0;
			while (batchingStreamDef.tryEmitNext(data).isFailure()) {
				busyLoops++;
				if (busyLoops % 5000 == 0 && System.currentTimeMillis() - start >= 10_0000) {
					throw new RuntimeException("Busy loop timed out");
				}
			}
		});

		System.out.println(batchesDistribution);

		if (!latch.await(10, TimeUnit.SECONDS)) {
			throw new RuntimeException(latch.getCount() + " ");

		}

		int messagesProcessed = batchesDistribution.entrySet()
		                                           .stream()
		                                           .mapToInt(entry -> entry.getKey() * entry.getValue())
		                                           .reduce(Integer::sum)
		                                           .getAsInt();

		assertThat(messagesProcessed).isEqualTo(NUM_MESSAGES);
		assertThat(NUM_MESSAGES / BATCH_SIZE * TOLERANCE)
				.as("Less than 90% (%d) of the batches are matching the buffer size: %d", NUM_MESSAGES / BATCH_SIZE * TOLERANCE, batchesDistribution.get(BATCH_SIZE))
				.isGreaterThanOrEqualTo(batchesDistribution.get(BATCH_SIZE) * TOLERANCE);
	}

	@Test
	public void prematureFlatMapCompletion() throws Exception {

		long res = Flux.range(0, 1_000_000)
		                  .flatMap(v -> Flux.range(v, 2))
		                  .count()
		                  .block(Duration.ofSeconds(5));

		assertThat(res).as("latch value").isEqualTo(2_000_000);
	}
	@Test
	public void cancelOn() throws Exception {
		CountDownLatch countDownLatch = new CountDownLatch(1);
		AtomicReference<Thread> thread = new AtomicReference<>();
		Disposable res = Flux.never()
		                     .doOnCancel(() -> {
		                  	thread.set(Thread.currentThread());
			                  countDownLatch.countDown();
		                  })
		                     .cancelOn(asyncGroup)
		                     .subscribe();
		res.dispose();
		assertThat(countDownLatch.await(3, TimeUnit.SECONDS)).isTrue();
		assertThat(thread.get()).isNotSameAs(Thread.currentThread());
	}

	@Test
	public void sequenceEqual() throws Exception {
		boolean res = Mono.sequenceEqual(Flux.just(1, 2, 3), Flux.just(1, 2, 3))
		                  .block();
		assertThat(res).isTrue();

		res = Mono.sequenceEqual(Flux.just(1, 3), Flux.just(1, 2, 3))
		                  .block();
		assertThat(res).isFalse();
	}

	@Test
	public void zipOfNull() {
		try {
			Flux<String> as = Flux.just("x");
			Flux<String> bs = Flux.just((String)null);

			assertThat(Flux.zip(as, bs).next().block()).isNull();
			fail("Exception expected");
		}
		catch (NullPointerException npe) {
			return;
		}

	}

	@Test
	public void shouldCorrectlyDispatchComplexFlow() throws InterruptedException {
		Sinks.Many<Integer> globalFeed = Sinks.many().multicast().onBackpressureBuffer();

		CountDownLatch afterSubscribe = new CountDownLatch(1);
		CountDownLatch latch = new CountDownLatch(4);

		Flux<Integer> s = Flux.just("2222")
		                            .map(Integer::parseInt)
		                            .flatMap(l -> Flux.merge(globalFeed.asFlux().publishOn(asyncGroup),
				                           Flux.just(1111, l, 3333, 4444, 5555, 6666)).log("merged")
		                                                                                 .publishOn(asyncGroup)
		                                                                                 .log("dispatched")
		                                                                                 .doOnSubscribe(x -> afterSubscribe.countDown())
		                                                                                 .filter(nearbyLoc -> 3333 >= nearbyLoc)
		                                                                                 .filter(nearbyLoc -> 2222 <= nearbyLoc)

		                           );

		/*Disposable action = */s
							.limitRate(1)
		                  .subscribe(integer -> {
			                  latch.countDown();
			                  System.out.println(integer);
		                  });


		afterSubscribe.await(5, TimeUnit.SECONDS);

		globalFeed.emitNext(2223, FAIL_FAST);
		globalFeed.emitNext(2224, FAIL_FAST);

		latch.await(5, TimeUnit.SECONDS);
		assertThat(latch.getCount()).as("latch count").isEqualTo(0);

	}

	@Test
	public void testParallelAsyncStream2() throws InterruptedException {

		final int numOps = 25;

		CountDownLatch latch = new CountDownLatch(numOps);

		for (int i = 0; i < numOps; i++) {
			final String source = "ASYNC_TEST " + i;

			Flux.just(source)
			    .transform(operationStream -> operationStream.publishOn(asyncGroup)
			                                          .delayElements(Duration.ofMillis(100))
			                                          .map(s -> s + " MODIFIED")
			                                          .map(s -> {
						                                         latch.countDown();
						                                         return s;
			                                          }))
			    .take(Duration.ofSeconds(2))
			    .log("parallelStream", Level.FINE)
			    .subscribe(LOG::debug);
		}

		latch.await(15, TimeUnit.SECONDS);
		assertThat(latch.getCount()).isEqualTo(0);
	}

	/**
	 * https://gist.github.com/nithril/444d8373ce67f0a8b853 Contribution by Nicolas Labrot
	 * @throws InterruptedException on interrupt
	 */
	@Test
	public void testParallelWithJava8StreamsInput() throws InterruptedException {
		Scheduler supplier = afterTest.autoDispose(Schedulers.newParallel("test-p", 2));

		int max = ThreadLocalRandom.current()
		                           .nextInt(100, 300);
		CountDownLatch countDownLatch = new CountDownLatch(max);

		Flux<Integer> worker = Flux.range(0, max)
		                                 .publishOn(asyncGroup);
		worker.parallel(2)
		      .runOn(supplier)
		      .map(v -> v)
		      .subscribe(v -> countDownLatch.countDown());

		countDownLatch.await(10, TimeUnit.SECONDS);
		assertThat(countDownLatch.getCount()).isEqualTo(0);
	}

	@Test
	public void testBeyondLongMaxMicroBatching() throws InterruptedException {
		List<Integer> tasks = IntStream.range(0, 1500)
		                               .boxed()
		                               .collect(Collectors.toList());

		CountDownLatch countDownLatch = new CountDownLatch(tasks.size());
		Flux<Integer> worker = Flux.fromIterable(tasks)
		                                 .log("before", Level.FINE)
		                                 .publishOn(asyncGroup);

		/*Disposable tail = */worker.log("after", Level.FINE)
		                          .parallel(2)
		                          .groups()
		                          .subscribe(s -> s.log("w"+s.key(), Level.FINE)
		                                    .publishOn(asyncGroup)
		                                    .map(v -> v)
		                                    .subscribe(v -> countDownLatch.countDown(), Throwable::printStackTrace));

		countDownLatch.await(5, TimeUnit.SECONDS);
		assertThat(countDownLatch.getCount()).as("Count max: %d", tasks.size()).isEqualTo(0);
	}

	private static final class Point {

		final Double x, y;

		public Point(Double x, Double y) {
			this.x = x;
			this.y = y;
		}

		boolean isInner() {
			return x * x + y * y < 1.0;
		}

		@Override
		public String toString() {
			return "Point{" +
					"x=" + x +
					", y=" + y +
					'}';
		}
	}

	private static class Sample {

		final Point point;

		public Sample(Point point) {
			this.point = point;
		}

		@Override
		public String toString() {
			return "Sample{" +
					"point=" + point +
					'}';
		}
	}

	private static final class InnerSample extends Sample {

		public InnerSample(Point point) {
			super(point);
		}
	}

	private static final class OuterSample extends Sample {

		public OuterSample(Point point) {
			super(point);
		}
	}

	private static final class SimulationState {

		final Long totalSamples;
		final Long inCircle;

		public SimulationState(Long totalSamples, Long inCircle) {
			this.totalSamples = totalSamples;
			this.inCircle = inCircle;
		}

		Double pi() {
			return (inCircle.doubleValue() / totalSamples) * 4.0;
		}

		SimulationState withNextSample(Sample sample) {
			return new SimulationState(totalSamples + 1, sample instanceof InnerSample ? inCircle + 1 : inCircle);
		}

		@Override
		public String toString() {
			return "SimulationState{" +
					"totalSamples=" + totalSamples +
					", inCircle=" + inCircle +
					'}';
		}
	}

	@Test
	public void shouldWindowCorrectly() throws InterruptedException {
		Flux<Integer> sensorDataStream = Flux.fromIterable(createTestDataset(1000));

		CountDownLatch endLatch = new CountDownLatch(1000 / 100);

		/*Disposable controls = */sensorDataStream
				/*     step 2  */.window(100)
				///*     step 3  */.timeout(1000)
				/*     step 4  */
				.subscribe(batchedStream -> {
					System.out.println("New window starting");
					batchedStream
						/*   step 4.1  */.reduce(Integer.MAX_VALUE, Math::min)
						/* ad-hoc step */
						.doOnSuccess(v -> endLatch.countDown())
						/* final step  */
						.subscribe(i -> System.out.println("Minimum " + i));
				});

		endLatch.await(10, TimeUnit.SECONDS);

		assertThat(endLatch.getCount()).isEqualTo(0);
	}

	@Test
	public void shouldCorrectlyDispatchBatchedTimeout() throws InterruptedException {

		long timeout = 100;
		final int batchsize = 4;
		int parallelStreams = 16;
		CountDownLatch latch = new CountDownLatch(1);

		final Sinks.Many<Integer> streamBatcher = Sinks.many().multicast().onBackpressureBuffer();
		streamBatcher.asFlux()
					 .publishOn(asyncGroup)
		             .bufferTimeout(batchsize, Duration.ofSeconds(timeout))
		             .log("batched")
		             .parallel(parallelStreams)
		             .groups()
		             .log("batched-inner")
		             .subscribe(innerStream -> innerStream.publishOn(asyncGroup)
		                                                .doOnError(Throwable::printStackTrace)
		                                                .subscribe(i -> latch.countDown()));

		streamBatcher.emitNext(12, FAIL_FAST);
		streamBatcher.emitNext(123, FAIL_FAST);
		streamBatcher.emitNext(42, FAIL_FAST);
		streamBatcher.emitNext(666, FAIL_FAST);

		boolean finished = latch.await(2, TimeUnit.SECONDS);
		if (!finished) {
			throw new RuntimeException(latch.getCount()+"");
		}
		else {
			assertThat(latch.getCount()).as("latch count").isEqualTo(0);
		}
	}

	@Test
	public void mapLotsOfSubAndCancel() throws InterruptedException {
		for (long i = 0; i < 199; i++) {
			mapPassThru();
		}
	}

	public void mapPassThru() throws InterruptedException {
		Flux.just(1)
		       .map(Function.identity());
	}

	@Test
	public void consistentMultithreadingWithPartition() throws InterruptedException {
		Scheduler supplier1 = afterTest.autoDispose(Schedulers.newParallel("groupByPool", 2));
		Scheduler supplier2 = afterTest.autoDispose(Schedulers.newParallel("partitionPool", 5));

		CountDownLatch latch = new CountDownLatch(10);

		/*Disposable c = */Flux.range(1, 10)
		                     .groupBy(n -> n % 2 == 0)
		                     .flatMap(stream -> stream.publishOn(supplier1)
		                                            .log("groupBy-" + stream.key()))
		                     .parallel(5)
		                     .runOn(supplier2)
		                     .sequential()
		                     .publishOn(asyncGroup)
		                     .log("join")
		                     .subscribe(t -> {
			                   latch.countDown();
		                   });


		latch.await(30, TimeUnit.SECONDS);
<<<<<<< HEAD
		assertThat("Not totally dispatched: " + latch.getCount(), latch.getCount() == 0);
=======
		assertThat(latch.getCount()).as("dispatch count").isEqualTo(0L);
		supplier1.dispose();
		supplier2.dispose();
>>>>>>> be4c8e1c
	}

	@Test
	public void fluxCreateDemoElasticScheduler() throws Exception {
		final int inputCount = 1000;
		final CountDownLatch latch = new CountDownLatch(inputCount);
		Flux.create(
				sink -> {
					for (int i = 0; i < inputCount; i++) {
						sink.next(i);
					}
					sink.complete();
				}).
				    subscribeOn(afterTest.autoDispose(Schedulers.newSingle("production"))).
				    publishOn(Schedulers.boundedElastic()).
				    subscribe(i -> {
					    LockSupport.parkNanos(100L);
					    latch.countDown();
				    });
		latch.await();
	}

	@Test
	public void subscribeOnDispatchOn() throws InterruptedException {
		CountDownLatch latch = new CountDownLatch(100);

		Flux.range(1, 100)
		       .log("testOn", Level.FINE)
		       .subscribeOn(ioGroup)
		       .publishOn(asyncGroup)
		        .limitRate(1)
		       .subscribe(t -> latch.countDown());

		latch.await(30, TimeUnit.SECONDS);
		assertThat(latch.getCount()).as("dispatch count").isEqualTo(0L);
	}
	@Test
	public void unimplementedErrorCallback() {
		TestLogger testLogger = new TestLogger();
		LoggerUtils.addAppender(testLogger, Operators.class);
		try {
			Flux.error(new Exception("forced1"))
			    .log("error")
			    .subscribe();

			Flux.error(new Exception("forced2"))
			    .subscribe();

			assertThat(testLogger.getErrContent())
			          .contains("Operator called default onErrorDropped")
			          .contains("reactor.core.Exceptions$ErrorCallbackNotImplemented: java.lang.Exception: forced2");
		}
		finally {
			LoggerUtils.resetAppender(Operators.class);
		}
	}

	@Test
	public void delayEach() throws InterruptedException {
		StepVerifier.withVirtualTime(() -> Flux.range(1, 3).delayElements(Duration.ofMillis(1000)))
		            .expectSubscription()
		            .expectNoEvent(Duration.ofSeconds(1))
		            .expectNext(1)
		            .expectNoEvent(Duration.ofSeconds(1))
		            .expectNext(2)
		            .expectNoEvent(Duration.ofSeconds(1))
		            .expectNext(3)
		            .verifyComplete();
	}

	// Test issue https://github.com/reactor/reactor/issues/474
// code by @masterav10
	@Test
	public void combineWithOneElement() throws InterruptedException, TimeoutException {
		AtomicReference<Object> ref = new AtomicReference<>(null);

		Phaser phaser = new Phaser(2);

		Flux<Object> s1 = Sinks.unsafe().many()
							   .replay()
							   .latestOrDefault(new Object())
							   .asFlux()
							   .publishOn(asyncGroup);
		Flux<Object> s2 = Sinks.unsafe().many()
							   .replay()
							   .latestOrDefault(new Object())
							   .asFlux()
							   .publishOn(asyncGroup);

		// The following works:
		//List<Flux<Object>> list = Arrays.collectList(s1);
		// The following fails:
		List<Flux<Object>> list = Arrays.asList(s1, s2);

		Flux.combineLatest(list, t -> t)
		       .log()
		       .doOnNext(obj -> {
			       ref.set(obj);
			       phaser.arrive();
		       })
		       .subscribe();

		phaser.awaitAdvanceInterruptibly(phaser.arrive(), 1, TimeUnit.SECONDS);
		assertThat(ref).doesNotHaveValue(null);
	}

	/**
	 * This test case demonstrates a silent failure of {@link Flux#interval(Duration)}
	 * when a resolution is specified that
	 * is less than the backing {@link Timer} class.
	 *
	 * @throws InterruptedException - on failure.
	 * @throws TimeoutException     - on failure. <p> by @masterav10 : https://github.com/reactor/reactor/issues/469
	 */
	@Test
	@Disabled
	public void endLessTimer() throws InterruptedException, TimeoutException {
		int tasks = 50;
		long delayMS = 50; // XXX: Fails when less than 100
		Phaser barrier = new Phaser(tasks + 1);

		List<Long> times = new ArrayList<>();

		// long localTime = System.currentTimeMillis(); for java 7
		long localTime = Instant.now()
		                        .toEpochMilli();
		long elapsed = System.nanoTime();

		Disposable ctrl = Flux.interval(Duration.ofMillis(delayMS))
		                      .log("test")
		                      .map((signal) -> {
			                      return TimeUnit.NANOSECONDS.toMillis(System.nanoTime() - elapsed);
		                      })
		                      .doOnNext((elapsedMillis) -> {
			                      times.add(localTime + elapsedMillis);
			                      barrier.arrive();
		                      })
		                      .subscribe();

		barrier.awaitAdvanceInterruptibly(barrier.arrive(), tasks * delayMS + 1000, TimeUnit.MILLISECONDS);
		ctrl.dispose();

		assertThat(times.size()).isEqualTo(tasks);

		for (int i = 1; i < times.size(); i++) {
			Long prev = times.get(i - 1);
			Long time = times.get(i);

			assertThat(prev).isGreaterThan(0L);
			assertThat(time).isGreaterThan(0L);
			assertThat(time - prev).isLessThanOrEqualTo((long) (delayMS * 1.2));
		}
	}

	private List<Integer> createTestDataset(int i) {
		List<Integer> list = new ArrayList<>(i);
		for (int k = 0; k < i; k++) {
			list.add(k);
		}
		return list;
	}

	class FooSubscriber implements CoreSubscriber<String> {

		private final Logger log = Loggers.getLogger(getClass());

		private Subscription subscription;

		@Override
		public void onSubscribe(Subscription subscription) {
			if (null != this.subscription) {
				subscription.cancel();
				return;
			}
			this.subscription = subscription;
			this.subscription.request(1);
		}

		@Override
		public void onNext(String s) {
			if (s.startsWith("GOODBYE")) {
				log.info("This is the end");
			}
			subscription.request(1);
		}

		@Override
		public void onError(Throwable throwable) {
			log.error(throwable.getMessage(), throwable);
		}

		@Override
		public void onComplete() {
			log.info("fluxion complete");
		}

	}

	/**
	 * <pre>
	 *                 forkStream
	 *                 /        \      < - - - int
	 *                v          v
	 * persistenceStream        computationStream
	 *                 \        /      < - - - List< String >
	 *                  v      v
	 *                 joinStream      < - - - String
	 *                 splitStream
	 *             observedSplitStream
	 * </pre>
	 */
	@Test
	@Timeout(10)
	public void multiplexUsingDispatchersAndSplit() {
		final Sinks.Many<Integer> forkEmitterProcessor = Sinks.many().multicast().onBackpressureBuffer();
		final Sinks.Many<Integer> computationEmitterProcessor = Sinks.unsafe()
		                                                             .many()
																	 .multicast()
																	 .onBackpressureBuffer(256, false);

		Scheduler computation = afterTest.autoDispose(Schedulers.newSingle("computation"));
		Scheduler persistence = afterTest.autoDispose(Schedulers.newSingle("persistence"));
		Scheduler forkJoin = afterTest.autoDispose(Schedulers.newParallel("forkJoin", 2));

		final Flux<List<String>> computationStream =
				computationEmitterProcessor.asFlux()
										   .publishOn(computation)
				                      		.map(i -> {
												  final List<String> list = new ArrayList<>(i);
												  for (int j = 0; j < i; j++) {
													  list.add("i" + j);
												  }
												  return list;
											})
											.doOnNext(ls -> println("Computed: ", ls))
											.log("computation");

		final Sinks.Many<Integer> persistenceEmitterProcessor = Sinks.unsafe()
																	 .many()
																	 .multicast()
																	 .onBackpressureBuffer(Queues.SMALL_BUFFER_SIZE, false);

		final Flux<List<String>> persistenceStream =
				persistenceEmitterProcessor.asFlux()
										   .publishOn(persistence)
										   .doOnNext(i -> println("Persisted: ", i))
										   .map(i -> Collections.singletonList("done" + i))
										   .log("persistence");

		Flux<Integer> forkStream = forkEmitterProcessor.asFlux()
													   .publishOn(forkJoin)
													   .log("fork");

		//from(sink) calls below should return same instance since both processor and standalone sink
		forkStream.subscribe(v -> computationEmitterProcessor.emitNext(v, FAIL_FAST),
				e -> computationEmitterProcessor.emitError(e, FAIL_FAST),
				() -> computationEmitterProcessor.emitComplete(FAIL_FAST));
		forkStream.subscribe(v -> persistenceEmitterProcessor.emitNext(v, FAIL_FAST),
				e -> persistenceEmitterProcessor.emitError(e, FAIL_FAST),
				() -> persistenceEmitterProcessor.emitComplete(FAIL_FAST));

		final Flux<List<String>> joinStream = Flux.zip(computationStream, persistenceStream, (a, b) -> Arrays.asList(a, b))
		                                                .publishOn(forkJoin)
		                                                .map(listOfLists -> {
			                                               listOfLists.get(0)
			                                                          .addAll(listOfLists.get(1));
			                                               return listOfLists.get(0);
		                                               })
		                                                .log("join");

		final Semaphore doneSemaphore = new Semaphore(0);

		StepVerifier.create(joinStream.flatMap(Flux::fromIterable)
		                                                 .log("resultStream")
		                                                 .collectList()
		                                                 .doOnTerminate(doneSemaphore::release))
					.then(() -> {
						forkEmitterProcessor.emitNext(1, FAIL_FAST);
						forkEmitterProcessor.emitNext(2, FAIL_FAST);
						forkEmitterProcessor.emitNext(3, FAIL_FAST);
						forkEmitterProcessor.emitComplete(FAIL_FAST);
					})
					.assertNext(res -> assertThat(res).containsExactly("i0", "done1", "i0", "i1", "done2", "i0", "i1", "i2", "done3"))
					.verifyComplete();
	}

	@Test
	public void testThrowWithoutOnErrorShowsUpInSchedulerHandler() {
		TestLogger testLogger = new TestLogger();
		LoggerUtils.addAppender(testLogger, Operators.class);
		AtomicReference<String> failure = new AtomicReference<>(null);
		AtomicBoolean handled = new AtomicBoolean(false);

		Thread.setDefaultUncaughtExceptionHandler((t, e) -> failure.set(
				"unexpected call to default" + " UncaughtExceptionHandler with " + e));
		CountDownLatch latch = new CountDownLatch(1);
		AtomicInteger uncompletedWork = new AtomicInteger();
		Schedulers.onHandleError((t, e) -> handled.set(true));
		Schedulers.onScheduleHook("test", r -> {
			uncompletedWork.incrementAndGet();
			return () -> {
				try {
					r.run();
				} finally {
					uncompletedWork.decrementAndGet();
				}
			};
		});

		try {
			Flux.interval(Duration.ofMillis(100))
			    .take(1)
			    .publishOn(Schedulers.parallel())
			    .doOnCancel(latch::countDown)
			    .subscribe(i -> {
				    System.out.println("About to throw...");
				    throw new IllegalArgumentException();
			    });

			assertThat(latch.await(5, TimeUnit.SECONDS)).as("Expected latch to count down before timeout", latch.await(5, TimeUnit.SECONDS)).isTrue();
			// awaiting to all threads done
			while (uncompletedWork.get() != 0) {
				Thread.sleep(100);
			}
		}
		catch (Throwable e) {
			fail(e.toString());
		}
		finally {
			LoggerUtils.resetAppender(Operators.class);
			Thread.setDefaultUncaughtExceptionHandler(null);
			Schedulers.resetOnHandleError();
			Schedulers.resetOnScheduleHook("test");
		}
<<<<<<< HEAD
		assertThat(handled).as("Uncaught error handler")
		                   .isFalse();
		assertThat(failure).as("Uncaught error handler")
		                   .hasValue(null);
		assertThat(testLogger.getErrContent())
		          .contains("Operator called default onErrorDropped")
		          .contains(
				          "reactor.core.Exceptions$ErrorCallbackNotImplemented: java.lang.IllegalArgumentException");
=======
		assertThat(handled).as("error handled?").isTrue();
		if (failure.get() != null) {
			fail(failure.get());
		}
>>>>>>> be4c8e1c
	}

	@Test
	@Disabled
	public void splitBugEventuallyHappens() throws Exception {
		int successCount = 0;
		try {
			for (; ; ) {
				multiplexUsingDispatchersAndSplit();
				println("**** Success! ****");
				successCount++;
			}
		}
		finally {
			println("Succeeded " + successCount + " time" + (successCount <= 1 ? "." : "s."));
		}

	}

	@Test
	public void fluxFromFluxSourceDoesntCallAssemblyHook() {
		final Flux<Integer> source = Flux.range(1, 10);

		//set the hook AFTER the original operators have been invoked (since they trigger assembly themselves)
		AtomicInteger wrappedCount = new AtomicInteger();
		Hooks.onEachOperator(p -> {
			wrappedCount.incrementAndGet();
			return p;
		});

		Flux.from(source);
		assertThat(wrappedCount).hasValue(0);
	}

	@Test
	public void fluxFromScalarJustCallsAssemblyHook() {
		final Mono<String> source = Mono.just("scalarJust");

		//set the hook AFTER the original operators have been invoked (since they trigger assembly themselves)
		AtomicInteger wrappedCount = new AtomicInteger();
		Hooks.onEachOperator(p -> {
			wrappedCount.incrementAndGet();
			return p;
		});

		Flux.from(source);
		assertThat(wrappedCount).hasValue(1);
	}

	@Test
	public void fluxFromScalarErrorCallsAssemblyHook() {
		final Mono<Object> source = Mono.error(new IllegalStateException("scalarError"));

		//set the hook AFTER the original operators have been invoked (since they trigger assembly themselves)
		AtomicInteger wrappedCount = new AtomicInteger();
		Hooks.onEachOperator(p -> {
			wrappedCount.incrementAndGet();
			return p;
		});

		Flux.from(source);
		assertThat(wrappedCount).hasValue(1);
	}

	@Test
	public void fluxFromScalarEmptyCallsAssemblyHook() {
		final Mono<Object> source = Mono.empty();

		//set the hook AFTER the original operators have been invoked (since they trigger assembly themselves)
		AtomicInteger wrappedCount = new AtomicInteger();
		Hooks.onEachOperator(p -> {
			wrappedCount.incrementAndGet();
			return p;
		});

		Flux.from(source);
		assertThat(wrappedCount).hasValue(1);
	}

	@Test
	public void fluxFromMonoFuseableCallsAssemblyHook() {
		Mono<String> source = Mono.just("monoFuseable").map(i -> i);

		//set the hook AFTER the original operators have been invoked (since they trigger assembly themselves)
		AtomicInteger wrappedCount = new AtomicInteger();
		Hooks.onEachOperator(p -> {
			wrappedCount.incrementAndGet();
			return p;
		});

		Flux.from(source);
		assertThat(wrappedCount).hasValue(1);
	}

	@Test
	public void fluxFromMonoNormalCallsAssemblyHook() {
		final Mono<String> source = Mono.just("monoNormal")
		                                .hide()
		                                .map(i -> i);

		//set the hook AFTER the original operators have been invoked (since they trigger assembly themselves)
		AtomicInteger wrappedCount = new AtomicInteger();
		Hooks.onEachOperator(p -> {
			wrappedCount.incrementAndGet();
			return p;
		});

		Flux.from(source);
		assertThat(wrappedCount).hasValue(1);
	}

	@Test
	public void fluxFromPublisherCallsAssemblyHook() {
		Publisher<String> publisher = sub -> sub.onSubscribe(Operators.emptySubscription());

		//set the hook AFTER the original operators have been invoked (since they trigger assembly themselves)
		AtomicInteger wrappedCount = new AtomicInteger();
		Hooks.onEachOperator(p -> {
			wrappedCount.incrementAndGet();
			return p;
		});

		Flux.from(publisher);
		assertThat(wrappedCount).hasValue(1);
	}

	@Test
	public void fluxNextScalarEmptyCallsAssemblyHook() {
		Flux<Integer> source = Flux.empty();

		//set the hook AFTER the original operators have been invoked (since they trigger assembly themselves)
		AtomicInteger wrappedCount = new AtomicInteger();
		Hooks.onEachOperator(p -> {
			wrappedCount.incrementAndGet();
			return p;
		});

		source.next();
		assertThat(wrappedCount).hasValue(1);
	}

	@Test
	public void fluxNextScalarValuedCallsAssemblyHook() {
		Flux<Integer> source = Flux.just(1);

		//set the hook AFTER the original operators have been invoked (since they trigger assembly themselves)
		AtomicInteger wrappedCount = new AtomicInteger();
		Hooks.onEachOperator(p -> {
			wrappedCount.incrementAndGet();
			return p;
		});

		source.next();
		assertThat(wrappedCount).hasValue(1);
	}

	@Test
	public void fluxNextScalarErrorCallsAssemblyHook() {
		Flux<Integer> source = Flux.error(new IllegalStateException("boom"));

		//set the hook AFTER the original operators have been invoked (since they trigger assembly themselves)
		AtomicInteger wrappedCount = new AtomicInteger();
		Hooks.onEachOperator(p -> {
			wrappedCount.incrementAndGet();
			return p;
		});

		source.next();
		assertThat(wrappedCount).hasValue(1);
	}

	@Test
	public void fluxNextCallableCallsAssemblyHook() {
		Flux<Integer> source = Mono.fromCallable(() -> 1).flux();
		assertThat(source) //smoke test that we go into the right case
		          .isInstanceOf(Callable.class)
		          .isNotInstanceOf(Mono.class)
		          .isNotInstanceOf(Fuseable.ScalarCallable.class);

		//set the hook AFTER the original operators have been invoked (since they trigger assembly themselves)
		AtomicInteger wrappedCount = new AtomicInteger();
		Hooks.onEachOperator(p -> {
			wrappedCount.incrementAndGet();
			return p;
		});

		source.next();
		assertThat(wrappedCount).hasValue(1);
	}

	@Test
	public void fluxNextNormalCallsAssemblyHook() {
		Flux<Integer> source = Flux.range(1, 10);

		//set the hook AFTER the original operators have been invoked (since they trigger assembly themselves)
		AtomicInteger wrappedCount = new AtomicInteger();
		Hooks.onEachOperator(p -> {
			wrappedCount.incrementAndGet();
			return p;
		});

		source.next();
		assertThat(wrappedCount).hasValue(1);
	}

	// Setting it to 1 doesn't help.
	private static final int BACKLOG = 1024;

	private static void println(final Object... fragments) {
		final Thread currentThread = Thread.currentThread();
		synchronized (System.out) {
			System.out.print(String.format("[%s] ", currentThread.getName()));
			for (final Object fragment : fragments) {
				System.out.print(fragment);
			}
			System.out.println();
		}
	}

}<|MERGE_RESOLUTION|>--- conflicted
+++ resolved
@@ -46,11 +46,7 @@
 import java.util.stream.Collectors;
 import java.util.stream.IntStream;
 
-<<<<<<< HEAD
-import org.hamcrest.Matcher;
-=======
 import org.assertj.core.api.Assertions;
->>>>>>> be4c8e1c
 import org.junit.jupiter.api.Disabled;
 import org.junit.jupiter.api.Test;
 import org.junit.jupiter.api.Timeout;
@@ -85,14 +81,7 @@
 import static org.assertj.core.api.Assertions.assertThat;
 import static org.assertj.core.api.Assertions.assertThatExceptionOfType;
 import static org.assertj.core.api.Assertions.fail;
-<<<<<<< HEAD
-import static org.hamcrest.CoreMatchers.equalTo;
-import static org.hamcrest.CoreMatchers.is;
-import static org.hamcrest.MatcherAssert.assertThat;
-import static org.hamcrest.number.OrderingComparison.lessThan;
 import static reactor.core.publisher.Sinks.EmitFailureHandler.FAIL_FAST;
-=======
->>>>>>> be4c8e1c
 
 public class FluxTests extends AbstractReactorTest {
 
@@ -343,21 +332,6 @@
 	}
 
 	@Test
-<<<<<<< HEAD
-=======
-	public void simpleReactiveSubscriber() throws InterruptedException {
-		EmitterProcessor<String> str = EmitterProcessor.create();
-
-		str.publishOn(asyncGroup)
-		   .subscribe(new FooSubscriber());
-
-		str.onNext("Goodbye World!");
-		str.onNext("Goodbye World!");
-		str.onComplete();
-	}
-
-	@Test
->>>>>>> be4c8e1c
 	public void testComposeFromMultipleFilteredValues() throws InterruptedException {
 		Flux<String> stream = Flux.just("1", "2", "3", "4", "5");
 		Flux<Integer> s = stream.map(STRING_2_INTEGER)
@@ -1183,13 +1157,7 @@
 
 
 		latch.await(30, TimeUnit.SECONDS);
-<<<<<<< HEAD
-		assertThat("Not totally dispatched: " + latch.getCount(), latch.getCount() == 0);
-=======
 		assertThat(latch.getCount()).as("dispatch count").isEqualTo(0L);
-		supplier1.dispose();
-		supplier2.dispose();
->>>>>>> be4c8e1c
 	}
 
 	@Test
@@ -1524,7 +1492,6 @@
 			Schedulers.resetOnHandleError();
 			Schedulers.resetOnScheduleHook("test");
 		}
-<<<<<<< HEAD
 		assertThat(handled).as("Uncaught error handler")
 		                   .isFalse();
 		assertThat(failure).as("Uncaught error handler")
@@ -1533,12 +1500,6 @@
 		          .contains("Operator called default onErrorDropped")
 		          .contains(
 				          "reactor.core.Exceptions$ErrorCallbackNotImplemented: java.lang.IllegalArgumentException");
-=======
-		assertThat(handled).as("error handled?").isTrue();
-		if (failure.get() != null) {
-			fail(failure.get());
-		}
->>>>>>> be4c8e1c
 	}
 
 	@Test
