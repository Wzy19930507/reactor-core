/*
 * Copyright (c) 2011-2018 Pivotal Software Inc, All Rights Reserved.
 *
 * Licensed under the Apache License, Version 2.0 (the "License");
 * you may not use this file except in compliance with the License.
 * You may obtain a copy of the License at
 *
 *       https://www.apache.org/licenses/LICENSE-2.0
 *
 * Unless required by applicable law or agreed to in writing, software
 * distributed under the License is distributed on an "AS IS" BASIS,
 * WITHOUT WARRANTIES OR CONDITIONS OF ANY KIND, either express or implied.
 * See the License for the specific language governing permissions and
 * limitations under the License.
 */
package reactor.core.publisher;

import java.time.Duration;
import java.util.List;
import java.util.concurrent.CompletableFuture;
import java.util.concurrent.TimeUnit;
import java.util.concurrent.atomic.AtomicBoolean;
import java.util.concurrent.atomic.AtomicInteger;
import java.util.concurrent.atomic.AtomicLong;
import java.util.concurrent.atomic.AtomicReference;

import org.junit.jupiter.api.Test;
import org.reactivestreams.Subscription;

import reactor.core.CoreSubscriber;
import reactor.core.Disposable;
import reactor.core.Scannable;
import reactor.core.scheduler.Schedulers;
import reactor.test.StepVerifier;
import reactor.test.subscriber.AssertSubscriber;
import reactor.test.util.RaceTestUtils;

import static org.assertj.core.api.Assertions.assertThat;
import static reactor.core.publisher.Sinks.EmitFailureHandler.FAIL_FAST;

public class FluxRefCountTest {

	//see https://github.com/reactor/reactor-core/issues/1738
	@Test
	public void avoidUnexpectedDoubleCancel() {
		AtomicBoolean unexpectedCancellation = new AtomicBoolean();

		Flux<Integer> test = Flux.range(0, 100)
								 .delayElements(Duration.ofMillis(2))
								 .publish()
								 .refCount()
								 .onBackpressureBuffer(); //known to potentially cancel twice, but that's another issue

		test.subscribe(v -> {
		}, e -> unexpectedCancellation.set(true));

		StepVerifier.create(test.take(3))
					.expectNextCount(3)
					.verifyComplete();

		assertThat(unexpectedCancellation).as("unexpected cancellation")
										  .isFalse();
	}

	//see https://github.com/reactor/reactor-core/issues/1385
	@Test
	public void sizeOneCanRetry() {
		AtomicInteger subCount = new AtomicInteger();

		final Flux<Object> flux = Flux.generate(() -> 0, (i, sink) -> {
			if (i == 2)
				sink.error(new RuntimeException("boom on subscribe #" + subCount.get()));
			else {
				sink.next(i);
			}
			return i + 1;
		})
									  //we need to test with an async boundary
									  .subscribeOn(Schedulers.parallel())
									  .doOnSubscribe(s -> subCount.incrementAndGet());

		StepVerifier.create(flux.publish()
								.refCount(1)
								.retry(1))
					.expectNext(0, 1, 0, 1)
					.expectErrorMessage("boom on subscribe #2")
					.verify(Duration.ofSeconds(1));
	}

	//see https://github.com/reactor/reactor-core/issues/1385
	@Test
	public void sizeOneCanRepeat() {
		AtomicInteger subCount = new AtomicInteger();

		final Flux<Object> flux = Flux.generate(() -> 0, (i, sink) -> {
			if (i == 2)
				sink.complete();
			else {
				sink.next(i);
			}
			return i + 1;
		})
									  //we need to test with an async boundary
									  .subscribeOn(Schedulers.parallel())
									  .doOnSubscribe(s -> subCount.incrementAndGet());

		StepVerifier.create(flux.publish()
								.refCount(1)
								.repeat(1))
					.expectNext(0, 1, 0, 1)
					.expectComplete()
					.verify(Duration.ofSeconds(1));

		assertThat(subCount).hasValue(2);
	}

	//see https://github.com/reactor/reactor-core/issues/1260
	@Test
	public void raceSubscribeAndCancel() {
		final Flux<String> testFlux = Flux.<String>create(fluxSink -> fluxSink.next("Test")
																			  .complete()).replay(1)
																						  .refCount(1);

		final AtomicInteger signalCount1 = new AtomicInteger();
		final AtomicInteger signalCount2 = new AtomicInteger();

		final Runnable subscriber1 = () -> {
			for (int i = 0; i < 100_000; i++) {
				testFlux.next()
						.doOnNext(signal -> signalCount1.incrementAndGet())
						.subscribe();
			}
		};
		final Runnable subscriber2 = () -> {
			for (int i = 0; i < 100_000; i++) {
				testFlux.next()
						.doOnNext(signal -> signalCount2.incrementAndGet())
						.subscribe();
			}
		};

		RaceTestUtils.race(subscriber1, subscriber2);
		assertThat(signalCount1).as("signalCount1")
								.hasValue(100_000);
		assertThat(signalCount2).as("signalCount2")
								.hasValue(100_000);
	}

	@Test
	public void cancelDoesntTriggerDisconnectErrorOnFirstSubscribeNoComplete() {
		AtomicInteger nextCount = new AtomicInteger();
		AtomicReference<Throwable> errorRef = new AtomicReference<>();
		Flux<String> flux = Flux.<String>create(sink -> {
			sink.next("test");
		}).replay(1)
		  .refCount(1);

		flux.subscribe(v -> nextCount.incrementAndGet(), errorRef::set);
		flux.next()
			.subscribe(v -> nextCount.incrementAndGet(), errorRef::set);

		assertThat(nextCount).hasValue(2);
		assertThat(errorRef).hasValue(null);
	}

	@Test
	public void cancelDoesntTriggerDisconnectErrorOnFirstSubscribeDoComplete() {
		AtomicInteger nextCount = new AtomicInteger();
		AtomicReference<Throwable> errorRef = new AtomicReference<>();
		Flux<String> flux = Flux.<String>create(sink -> {
			sink.next("test");
			sink.complete();
		}).replay(1)
		  .refCount(1);

		flux.subscribe(v -> nextCount.incrementAndGet(), errorRef::set);
		flux.next()
			.subscribe(v -> nextCount.incrementAndGet(), errorRef::set);

		assertThat(nextCount).hasValue(2);
		assertThat(errorRef).hasValue(null);
	}

	@Test
	public void normal() {
		Sinks.Many<Integer> e = Sinks.many().multicast().onBackpressureBuffer();

		Flux<Integer> p = e.asFlux()
						   .publish()
						   .refCount();

<<<<<<< HEAD
		assertThat(e.currentSubscriberCount()).as("source connected").isZero();
=======
		assertThat(e.downstreamCount()).as("sp has subscribers?").isEqualTo(0L);
>>>>>>> c1767fd6

		AssertSubscriber<Integer> ts1 = AssertSubscriber.create();
		p.subscribe(ts1);

<<<<<<< HEAD
		assertThat(e.currentSubscriberCount()).as("source connected").isPositive();
=======
		assertThat(e.downstreamCount()).as("sp has no subscribers?").isNotEqualTo(0L);
>>>>>>> c1767fd6

		AssertSubscriber<Integer> ts2 = AssertSubscriber.create();
		p.subscribe(ts2);

<<<<<<< HEAD
		assertThat(e.currentSubscriberCount()).as("source connected").isPositive();
=======
		assertThat(e.downstreamCount()).as("sp has no subscribers?").isNotEqualTo(0L);
>>>>>>> c1767fd6

		e.emitNext(1, FAIL_FAST);
		e.emitNext(2, FAIL_FAST);

		ts1.cancel();

<<<<<<< HEAD
		assertThat(e.currentSubscriberCount()).as("source connected").isPositive();
=======
		assertThat(e.downstreamCount()).as("sp has no subscribers?").isNotEqualTo(0L);
>>>>>>> c1767fd6

		e.emitNext(3, FAIL_FAST);

		ts2.cancel();

<<<<<<< HEAD
		assertThat(e.currentSubscriberCount()).as("source connected").isZero();
=======
		assertThat(e.downstreamCount()).as("sp has subscribers?").isEqualTo(0L);
>>>>>>> c1767fd6

		ts1.assertValues(1, 2)
		   .assertNoError()
		   .assertNotComplete();

		ts2.assertValues(1, 2, 3)
		   .assertNoError()
		   .assertNotComplete();
	}

	@Test
	public void normalTwoSubscribers() {
		Sinks.Many<Integer> e = Sinks.many().multicast().onBackpressureBuffer();

		Flux<Integer> p = e.asFlux()
						   .publish()
						   .refCount(2);

<<<<<<< HEAD
		assertThat(e.currentSubscriberCount()).as("source connected").isZero();
=======
		assertThat(e.downstreamCount()).as("sp has subscribers?").isEqualTo(0L);
>>>>>>> c1767fd6

		AssertSubscriber<Integer> ts1 = AssertSubscriber.create();
		p.subscribe(ts1);

<<<<<<< HEAD
		assertThat(e.currentSubscriberCount()).as("source connected").isZero();
=======
		assertThat(e.downstreamCount()).as("sp has subscribers?").isEqualTo(0L);
>>>>>>> c1767fd6

		AssertSubscriber<Integer> ts2 = AssertSubscriber.create();
		p.subscribe(ts2);

<<<<<<< HEAD
		assertThat(e.currentSubscriberCount()).as("source connected").isPositive();
=======
		assertThat(e.downstreamCount()).as("sp has no subscribers?").isNotEqualTo(0L);
>>>>>>> c1767fd6

		e.emitNext(1, FAIL_FAST);
		e.emitNext(2, FAIL_FAST);

		ts1.cancel();

<<<<<<< HEAD
		assertThat(e.currentSubscriberCount()).as("source connected").isPositive();
=======
		assertThat(e.downstreamCount()).as("sp has no subscribers?").isNotEqualTo(0L);
>>>>>>> c1767fd6

		e.emitNext(3, FAIL_FAST);

		ts2.cancel();

<<<<<<< HEAD
		assertThat(e.currentSubscriberCount()).as("source connected").isZero();
=======
		assertThat(e.downstreamCount()).as("sp has subscribers?").isEqualTo(0L);
>>>>>>> c1767fd6

		ts1.assertValues(1, 2)
		   .assertNoError()
		   .assertNotComplete();

		ts2.assertValues(1, 2, 3)
		   .assertNoError()
		   .assertNotComplete();
	}

	@Test
	public void upstreamCompletes() {

		Flux<Integer> p = Flux.range(1, 5)
							  .publish()
							  .refCount();

		AssertSubscriber<Integer> ts1 = AssertSubscriber.create();
		p.subscribe(ts1);

		ts1.assertValues(1, 2, 3, 4, 5)
		   .assertNoError()
		   .assertComplete();

		AssertSubscriber<Integer> ts2 = AssertSubscriber.create();
		p.subscribe(ts2);

		ts2.assertValues(1, 2, 3, 4, 5)
		   .assertNoError()
		   .assertComplete();

	}

	@Test
	public void upstreamCompletesTwoSubscribers() {

		Flux<Integer> p = Flux.range(1, 5)
							  .publish()
							  .refCount(2);

		AssertSubscriber<Integer> ts1 = AssertSubscriber.create();
		p.subscribe(ts1);

		ts1.assertValueCount(0);

		AssertSubscriber<Integer> ts2 = AssertSubscriber.create();
		p.subscribe(ts2);

		ts1.assertValues(1, 2, 3, 4, 5);
		ts2.assertValues(1, 2, 3, 4, 5);
	}

	@Test
	public void subscribersComeAndGoBelowThreshold() {
		Flux<Integer> p = Flux.range(1, 5)
							  .publish()
							  .refCount(2);

		Disposable r = p.subscribe();
		r.dispose();
		p.subscribe()
		 .dispose();
		p.subscribe()
		 .dispose();
		p.subscribe()
		 .dispose();
		p.subscribe()
		 .dispose();

		AssertSubscriber<Integer> ts1 = AssertSubscriber.create();
		p.subscribe(ts1);

		ts1.assertValueCount(0);

		AssertSubscriber<Integer> ts2 = AssertSubscriber.create();
		p.subscribe(ts2);

		ts1.assertValues(1, 2, 3, 4, 5);
		ts2.assertValues(1, 2, 3, 4, 5);
	}

	@Test
	public void asyncRetry() {
		Flux<Integer> p;
		AtomicBoolean error = new AtomicBoolean();
		p = Flux.range(1, 5)
				.subscribeOn(Schedulers.parallel())
				.log("publish")
				.publish()
				.refCount(1)
				.doOnNext(v -> {
					if (v > 1 && error.compareAndSet(false, true)) {
						throw new RuntimeException("test");
					}
				})
				.log("retry")
				.retry();

		StepVerifier.create(p)
					.expectNext(1, 1, 2, 3, 4, 5)
					.verifyComplete();
	}

	@Test
	public void reconnectsAfterRefCountZero() {
		AtomicLong subscriptionCount = new AtomicLong();
		AtomicReference<SignalType> termination = new AtomicReference<>();

		Flux<Integer> source = Flux.range(1, 50)
								   .delayElements(Duration.ofMillis(100))
								   .doFinally(termination::set)
								   .doOnSubscribe(s -> subscriptionCount.incrementAndGet());

		Flux<Integer> refCounted = source.publish()
										 .refCount(2);

		Disposable sub1 = refCounted.subscribe();
		assertThat(subscriptionCount.get()).isZero();
		assertThat(termination.get()).isNull();

		Disposable sub2 = refCounted.subscribe();
		assertThat(subscriptionCount).hasValue(1);
		assertThat(termination.get()).isNull();

		sub1.dispose();
		assertThat(subscriptionCount).hasValue(1);
		assertThat(termination.get()).isNull();

		sub2.dispose();
		assertThat(subscriptionCount).hasValue(1);
		assertThat(termination).hasValue(SignalType.CANCEL);

		try {
			sub1 = refCounted.subscribe();
			sub2 = refCounted.subscribe();
<<<<<<< HEAD
			assertThat(subscriptionCount.get()).isEqualTo(2);
		}
		finally {
=======
			assertThat(subscriptionCount).hasValue(2);
		} finally {
>>>>>>> c1767fd6
			sub1.dispose();
			sub2.dispose();
		}
	}

	@Test
	public void delayElementShouldNotCancelTwice() throws Exception {
		Sinks.Many<Long> p = Sinks.unsafe().many().multicast().directBestEffort();
		AtomicInteger cancellations = new AtomicInteger();

		Flux<Long> publishedFlux = p.asFlux()
									.publish()
									.refCount(2)
									.doOnCancel(() -> cancellations.incrementAndGet())
									.log();

		publishedFlux.any(x -> x > 5)
					 .delayElement(Duration.ofMillis(2))
					 .subscribe();

		CompletableFuture<List<Long>> result = publishedFlux.collectList()
															.toFuture();

		for (long i = 0; i < 10; i++) {
			p.emitNext(i, FAIL_FAST);
			Thread.sleep(1);
		}
		p.emitComplete(FAIL_FAST);

<<<<<<< HEAD
		assertThat(result.get(10, TimeUnit.MILLISECONDS)
						 .size()).isEqualTo(10);
		assertThat(cancellations.get()).isEqualTo(1);
=======
		assertThat(result.get(10, TimeUnit.MILLISECONDS).size()).isEqualTo(10);
		assertThat(cancellations).hasValue(1);
>>>>>>> c1767fd6
	}

	@Test
	public void scanMain() {
		ConnectableFlux<Integer> parent = Flux.just(10)
											  .publish();
		FluxRefCount<Integer> test = new FluxRefCount<>(parent, 17);

		assertThat(test.scan(Scannable.Attr.PARENT)).isSameAs(parent);
		assertThat(test.scan(Scannable.Attr.RUN_STYLE)).isSameAs(Scannable.Attr.RunStyle.SYNC);
		assertThat(test.scan(Scannable.Attr.PREFETCH)).isEqualTo(256);
	}

	@Test
	public void scanInner() {
		CoreSubscriber<Integer> actual = new LambdaSubscriber<>(null, e -> {
		}, null, sub -> sub.request(100));
		FluxRefCount<Integer> main = new FluxRefCount<Integer>(Flux.just(10)
																   .publish(), 17);
		FluxRefCount.RefCountInner<Integer> test = new FluxRefCount.RefCountInner<Integer>(actual, new FluxRefCount.RefCountMonitor<>(main));
		Subscription sub = Operators.emptySubscription();
		test.onSubscribe(sub);

		assertThat(test.scan(Scannable.Attr.PARENT)).isSameAs(sub);
		assertThat(test.scan(Scannable.Attr.ACTUAL)).isSameAs(actual);
		assertThat(test.scan(Scannable.Attr.RUN_STYLE)).isSameAs(Scannable.Attr.RunStyle.SYNC);
		assertThat(test.scan(Scannable.Attr.CANCELLED)).isEqualTo(test.scan(Scannable.Attr.TERMINATED)).isFalse();

		test.onComplete();
		assertThat(test.scan(Scannable.Attr.CANCELLED)).as("CANCELLED after complete")
													   .isFalse();
		assertThat(test.scan(Scannable.Attr.TERMINATED)).as("TERMINATED after complete")
														.isTrue();

		test.cancel();
		assertThat(test.scan(Scannable.Attr.CANCELLED)).as("CANCELLED after complete, cancel() ignored")
													   .isFalse();
	}

	@Test
	public void scanInnerCancelled() {
		CoreSubscriber<Integer> actual = new LambdaSubscriber<>(null, e -> {
		}, null, sub -> sub.request(100));
		FluxRefCount<Integer> main = new FluxRefCount<Integer>(Flux.just(10)
																   .publish(), 17);
		FluxRefCount.RefCountInner<Integer> test = new FluxRefCount.RefCountInner<Integer>(actual, new FluxRefCount.RefCountMonitor<>(main));
		Subscription sub = Operators.emptySubscription();
		test.onSubscribe(sub);
		test.cancel();

		assertThat(test.scan(Scannable.Attr.CANCELLED)).as("CANCELLED after cancel")
													   .isNotEqualTo(test.scan(Scannable.Attr.TERMINATED))
													   .isTrue();

		test.onComplete();
		assertThat(test.scan(Scannable.Attr.RUN_STYLE)).isSameAs(Scannable.Attr.RunStyle.SYNC);
		assertThat(test.scan(Scannable.Attr.CANCELLED)).as("CANCELLED after cancel+onComplete").isTrue();
		assertThat(test.scan(Scannable.Attr.TERMINATED)).as("TERMINATED after cancel+onComplete").isFalse();
	}
}<|MERGE_RESOLUTION|>--- conflicted
+++ resolved
@@ -189,50 +189,30 @@
 						   .publish()
 						   .refCount();
 
-<<<<<<< HEAD
 		assertThat(e.currentSubscriberCount()).as("source connected").isZero();
-=======
-		assertThat(e.downstreamCount()).as("sp has subscribers?").isEqualTo(0L);
->>>>>>> c1767fd6
 
 		AssertSubscriber<Integer> ts1 = AssertSubscriber.create();
 		p.subscribe(ts1);
 
-<<<<<<< HEAD
 		assertThat(e.currentSubscriberCount()).as("source connected").isPositive();
-=======
-		assertThat(e.downstreamCount()).as("sp has no subscribers?").isNotEqualTo(0L);
->>>>>>> c1767fd6
 
 		AssertSubscriber<Integer> ts2 = AssertSubscriber.create();
 		p.subscribe(ts2);
 
-<<<<<<< HEAD
 		assertThat(e.currentSubscriberCount()).as("source connected").isPositive();
-=======
-		assertThat(e.downstreamCount()).as("sp has no subscribers?").isNotEqualTo(0L);
->>>>>>> c1767fd6
 
 		e.emitNext(1, FAIL_FAST);
 		e.emitNext(2, FAIL_FAST);
 
 		ts1.cancel();
 
-<<<<<<< HEAD
 		assertThat(e.currentSubscriberCount()).as("source connected").isPositive();
-=======
-		assertThat(e.downstreamCount()).as("sp has no subscribers?").isNotEqualTo(0L);
->>>>>>> c1767fd6
 
 		e.emitNext(3, FAIL_FAST);
 
 		ts2.cancel();
 
-<<<<<<< HEAD
 		assertThat(e.currentSubscriberCount()).as("source connected").isZero();
-=======
-		assertThat(e.downstreamCount()).as("sp has subscribers?").isEqualTo(0L);
->>>>>>> c1767fd6
 
 		ts1.assertValues(1, 2)
 		   .assertNoError()
@@ -251,50 +231,30 @@
 						   .publish()
 						   .refCount(2);
 
-<<<<<<< HEAD
 		assertThat(e.currentSubscriberCount()).as("source connected").isZero();
-=======
-		assertThat(e.downstreamCount()).as("sp has subscribers?").isEqualTo(0L);
->>>>>>> c1767fd6
 
 		AssertSubscriber<Integer> ts1 = AssertSubscriber.create();
 		p.subscribe(ts1);
 
-<<<<<<< HEAD
 		assertThat(e.currentSubscriberCount()).as("source connected").isZero();
-=======
-		assertThat(e.downstreamCount()).as("sp has subscribers?").isEqualTo(0L);
->>>>>>> c1767fd6
 
 		AssertSubscriber<Integer> ts2 = AssertSubscriber.create();
 		p.subscribe(ts2);
 
-<<<<<<< HEAD
 		assertThat(e.currentSubscriberCount()).as("source connected").isPositive();
-=======
-		assertThat(e.downstreamCount()).as("sp has no subscribers?").isNotEqualTo(0L);
->>>>>>> c1767fd6
 
 		e.emitNext(1, FAIL_FAST);
 		e.emitNext(2, FAIL_FAST);
 
 		ts1.cancel();
 
-<<<<<<< HEAD
 		assertThat(e.currentSubscriberCount()).as("source connected").isPositive();
-=======
-		assertThat(e.downstreamCount()).as("sp has no subscribers?").isNotEqualTo(0L);
->>>>>>> c1767fd6
 
 		e.emitNext(3, FAIL_FAST);
 
 		ts2.cancel();
 
-<<<<<<< HEAD
 		assertThat(e.currentSubscriberCount()).as("source connected").isZero();
-=======
-		assertThat(e.downstreamCount()).as("sp has subscribers?").isEqualTo(0L);
->>>>>>> c1767fd6
 
 		ts1.assertValues(1, 2)
 		   .assertNoError()
@@ -430,14 +390,8 @@
 		try {
 			sub1 = refCounted.subscribe();
 			sub2 = refCounted.subscribe();
-<<<<<<< HEAD
-			assertThat(subscriptionCount.get()).isEqualTo(2);
-		}
-		finally {
-=======
 			assertThat(subscriptionCount).hasValue(2);
 		} finally {
->>>>>>> c1767fd6
 			sub1.dispose();
 			sub2.dispose();
 		}
@@ -467,14 +421,8 @@
 		}
 		p.emitComplete(FAIL_FAST);
 
-<<<<<<< HEAD
-		assertThat(result.get(10, TimeUnit.MILLISECONDS)
-						 .size()).isEqualTo(10);
-		assertThat(cancellations.get()).isEqualTo(1);
-=======
 		assertThat(result.get(10, TimeUnit.MILLISECONDS).size()).isEqualTo(10);
 		assertThat(cancellations).hasValue(1);
->>>>>>> c1767fd6
 	}
 
 	@Test
