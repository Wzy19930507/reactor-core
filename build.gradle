--- conflicted
+++ resolved
@@ -13,15 +13,9 @@
  * See the License for the specific language governing permissions and
  * limitations under the License.
  */
-<<<<<<< HEAD
 buildscript {
   //we define kotlin version for benefit of both core and test (see kotlin-gradle-plugin below)
-  ext.kotlinVersion = '1.3.31'
-=======
-
-buildscript {
   ext.kotlinVersion = '1.3.71'
->>>>>>> 1e260dce
   repositories {
 	maven { url "https://repo.spring.io/plugins-release" }
   }
@@ -54,14 +48,6 @@
 		jdkJavadoc = "https://docs.oracle.com/en/java/javase/$jdk/docs/api/"
 	}
 	println "JDK Javadoc link for this build is ${rootProject.jdkJavadoc}"
-
-  bundleImportPackages = ['org.slf4j;resolution:=optional;version="[1.5.4,2)"',
-						  'kotlin.*;resolution:=optional',
-						  'io.micrometer.*;resolution:=optional',
-						  'reactor.blockhound.*;resolution:=optional',
-						  '!javax.annotation',
-						  '!javax.annotation.meta',
-						  '*']
 
   /*
    * Note that some versions can be bumped by a script.
@@ -92,7 +78,6 @@
   testNgVersion = '6.8.5'
 }
 
-<<<<<<< HEAD
 //only publish scan if a specific gradle entreprise server is passed
 //typically, for local usage, you would temporarily set the env with:
 // `GRADLE_ENTERPRISE_URL=https://myge.example.com/ gradle foo`
@@ -105,48 +90,18 @@
 		publishAlways()
 		server = System.getenv('GRADLE_ENTERPRISE_URL')
 	}
-=======
-  jdk = JavaVersion.current().majorVersion
-  jdkJavadoc = "https://docs.oracle.com/javase/$jdk/docs/api/"
-  if (JavaVersion.current().isJava11Compatible()) {
-	jdkJavadoc = "https://docs.oracle.com/en/java/javase/$jdk/docs/api/"
-  }
-
-  javadocLinks = [jdkJavadoc,
-				  "https://www.reactive-streams.org/reactive-streams-1.0.2-javadoc/"] as String[]
->>>>>>> 1e260dce
 }
 
 configure(subprojects) { p ->
 	apply plugin: 'java'
 	apply plugin: 'jacoco'
-<<<<<<< HEAD
 	apply plugin: 'propdeps' //TODO replace with a simpler local plugin?
-=======
-	apply plugin: 'propdeps'
->>>>>>> 1e260dce
 	apply from: "${rootDir}/gradle/setup.gradle"
 
 
 	description = 'Non-Blocking Reactive Foundation for the JVM'
 	group = 'io.projectreactor'
 
-<<<<<<< HEAD
-=======
-	ext {
-		//set up special version per sub-project
-		//(the root level configuration doesn't seem to propagate)
-		if (project.hasProperty('versionBranch') && version.toString().endsWith(".BUILD-SNAPSHOT")) {
-			versionBranch = versionBranch.replaceAll("\"", "").trim()
-			if (!versionBranch.isEmpty()) {
-				realVersion = p.version.toString().replace("BUILD-SNAPSHOT", versionBranch + ".BUILD-SNAPSHOT")
-				p.version = realVersion
-				println "Building special ${project} snapshot ${p.version}"
-			}
-		}
-	}
-
->>>>>>> 1e260dce
   repositories {
 	mavenLocal()
 	if (version.endsWith('BUILD-SNAPSHOT')) {
